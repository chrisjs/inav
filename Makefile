###############################################################################
# "THE BEER-WARE LICENSE" (Revision 42):
# <msmith@FreeBSD.ORG> wrote this file. As long as you retain this notice you
# can do whatever you want with this stuff. If we meet some day, and you think
# this stuff is worth it, you can buy me a beer in return
###############################################################################
#
# Makefile for building the iNav firmware.
#
# Invoke this with 'make help' to see the list of supported targets.
#
###############################################################################


# Things that the user might override on the commandline
#

# The target to build, see VALID_TARGETS below
TARGET    ?= SPRACINGF3

# Compile-time options
OPTIONS   ?=

# compile for OpenPilot BootLoader support
OPBL      ?= no

# Debugger optons, must be empty or GDB
DEBUG     ?=

# Insert the debugging hardfault debugger
# releases should not be built with this flag as it does not disable pwm output
DEBUG_HARDFAULTS ?=

# Serial port/Device for flashing
SERIAL_DEVICE   ?= $(firstword $(wildcard /dev/ttyUSB*) no-port-found)

# Flash size (KB).  Some low-end chips actually have more flash than advertised, use this to override.
FLASH_SIZE ?=

## V                 : Set verbosity level based on the V= parameter
##                     V=0 Low
##                     V=1 High
export AT := @

ifndef V
export V0    :=
export V1    := $(AT)
export STDOUT   :=
else ifeq ($(V), 0)
export V0    := $(AT)
export V1    := $(AT)
export STDOUT:= "> /dev/null"
export MAKE  := $(MAKE) --no-print-directory
else ifeq ($(V), 1)
export V0    :=
export V1    :=
export STDOUT   :=
endif

###############################################################################
# Things that need to be maintained as the source changes
#

FORKNAME      = inav

# Working directories
ROOT            := $(patsubst %/,%,$(dir $(lastword $(MAKEFILE_LIST))))
SRC_DIR         = $(ROOT)/src/main
OBJECT_DIR      = $(ROOT)/obj/main
BIN_DIR         = $(ROOT)/obj
CMSIS_DIR       = $(ROOT)/lib/main/CMSIS
INCLUDE_DIRS    = $(SRC_DIR) \
                  $(ROOT)/src/main/target
LINKER_DIR      = $(ROOT)/src/main/target/link

# default xtal value for F4 targets
HSE_VALUE       = 8000000

# used for turning on features like VCP and SDCARD
FEATURES        =

ALT_TARGETS     = $(sort $(filter-out target, $(basename $(notdir $(wildcard $(ROOT)/src/main/target/*/*.mk)))))
OPBL_TARGETS    = $(filter %_OPBL, $(ALT_TARGETS))

#VALID_TARGETS  = $(F1_TARGETS) $(F3_TARGETS) $(F4_TARGETS)
VALID_TARGETS   = $(dir $(wildcard $(ROOT)/src/main/target/*/target.mk))
VALID_TARGETS  := $(subst /,, $(subst ./src/main/target/,, $(VALID_TARGETS)))
VALID_TARGETS  := $(VALID_TARGETS) $(ALT_TARGETS)
VALID_TARGETS  := $(sort $(VALID_TARGETS))

CLEAN_TARGETS = $(addprefix clean_,$(VALID_TARGETS) )
TARGETS_CLEAN = $(addsuffix _clean,$(VALID_TARGETS) )

ifeq ($(filter $(TARGET),$(ALT_TARGETS)), $(TARGET))
BASE_TARGET    := $(firstword $(subst /,, $(subst ./src/main/target/,, $(dir $(wildcard $(ROOT)/src/main/target/*/$(TARGET).mk)))))
-include $(ROOT)/src/main/target/$(BASE_TARGET)/$(TARGET).mk
else
BASE_TARGET    := $(TARGET)
endif

ifeq ($(filter $(TARGET),$(OPBL_TARGETS)), $(TARGET))
OPBL            = yes
endif

# silently ignore if the file is not present. Allows for target specific.
-include $(ROOT)/src/main/target/$(BASE_TARGET)/target.mk

F4_TARGETS      = $(F405_TARGETS) $(F411_TARGETS) $(F427_TARGETS)
F7_TARGETS      = $(F7X2RE_TARGETS) $(F7X5XE_TARGETS) $(F7X5XG_TARGETS) $(F7X5XI_TARGETS) $(F7X6XG_TARGETS)

ifeq ($(filter $(TARGET),$(VALID_TARGETS)),)
$(error Target '$(TARGET)' is not valid, must be one of $(VALID_TARGETS). Have you prepared a valid target.mk?)
endif

ifeq ($(filter $(TARGET),$(F1_TARGETS) $(F3_TARGETS) $(F4_TARGETS) $(F7_TARGETS)),)
$(error Target '$(TARGET)' has not specified a valid STM group, must be one of F1, F3, F405, F411, F427 or F7x. Have you prepared a valid target.mk?)
endif

128K_TARGETS  = $(F1_TARGETS)
256K_TARGETS  = $(F3_TARGETS)
512K_TARGETS  = $(F411_TARGETS) $(F7X2RE_TARGETS) $(F7X5XE_TARGETS)
1024K_TARGETS = $(F405_TARGETS) $(F7X5XG_TARGETS) $(F7X6XG_TARGETS)
2048K_TARGETS = $(F427_TARGETS) $(F7X5XI_TARGETS)

# Configure default flash sizes for the targets (largest size specified gets hit first) if flash not specified already.
ifeq ($(FLASH_SIZE),)
ifeq ($(TARGET),$(filter $(TARGET),$(2048K_TARGETS)))
FLASH_SIZE = 2048
else ifeq ($(TARGET),$(filter $(TARGET),$(1024K_TARGETS)))
FLASH_SIZE = 1024
else ifeq ($(TARGET),$(filter $(TARGET),$(512K_TARGETS)))
FLASH_SIZE = 512
else ifeq ($(TARGET),$(filter $(TARGET),$(256K_TARGETS)))
FLASH_SIZE = 256
else ifeq ($(TARGET),$(filter $(TARGET),$(128K_TARGETS)))
FLASH_SIZE = 128
else
$(error FLASH_SIZE not configured for target $(TARGET))
endif
endif

# note that there is no hardfault debugging startup file assembly handler for other platforms
ifeq ($(DEBUG_HARDFAULTS),F3)
CFLAGS               += -DDEBUG_HARDFAULTS
STM32F30x_COMMON_SRC  = startup_stm32f3_debug_hardfault_handler.S
else
STM32F30x_COMMON_SRC  = startup_stm32f30x_md_gcc.S
endif

ifeq ($(DEBUG_HARDFAULTS),F7)
CFLAGS               += -DDEBUG_HARDFAULTS
endif

REVISION = $(shell git log -1 --format="%h")

FC_VER_MAJOR := $(shell grep " FC_VERSION_MAJOR" src/main/build/version.h | awk '{print $$3}' )
FC_VER_MINOR := $(shell grep " FC_VERSION_MINOR" src/main/build/version.h | awk '{print $$3}' )
FC_VER_PATCH := $(shell grep " FC_VERSION_PATCH" src/main/build/version.h | awk '{print $$3}' )

FC_VER := $(FC_VER_MAJOR).$(FC_VER_MINOR).$(FC_VER_PATCH)

# Search path for sources
VPATH           := $(SRC_DIR):$(SRC_DIR)/startup
USBFS_DIR       = $(ROOT)/lib/main/STM32_USB-FS-Device_Driver
USBPERIPH_SRC   = $(notdir $(wildcard $(USBFS_DIR)/src/*.c))
FATFS_DIR       = $(ROOT)/lib/main/FatFS
FATFS_SRC       = $(notdir $(wildcard $(FATFS_DIR)/*.c))

CSOURCES        := $(shell find $(SRC_DIR) -name '*.c')

ifeq ($(TARGET),$(filter $(TARGET),$(F3_TARGETS)))
# F3 TARGETS

STDPERIPH_DIR   = $(ROOT)/lib/main/STM32F30x_StdPeriph_Driver
STDPERIPH_SRC   = $(notdir $(wildcard $(STDPERIPH_DIR)/src/*.c))
EXCLUDES        = stm32f30x_crc.c \
                  stm32f30x_can.c

STDPERIPH_SRC   := $(filter-out ${EXCLUDES}, $(STDPERIPH_SRC))
DEVICE_STDPERIPH_SRC = $(STDPERIPH_SRC)

VPATH           := $(VPATH):$(CMSIS_DIR)/CM1/CoreSupport:$(CMSIS_DIR)/CM1/DeviceSupport/ST/STM32F30x
CMSIS_SRC       = $(notdir $(wildcard $(CMSIS_DIR)/CM1/CoreSupport/*.c \
                  $(CMSIS_DIR)/CM1/DeviceSupport/ST/STM32F30x/*.c))

INCLUDE_DIRS    := $(INCLUDE_DIRS) \
                   $(STDPERIPH_DIR)/inc \
                   $(CMSIS_DIR)/CM1/CoreSupport \
                   $(CMSIS_DIR)/CM1/DeviceSupport/ST/STM32F30x

ifneq ($(filter VCP, $(FEATURES)),)
INCLUDE_DIRS    := $(INCLUDE_DIRS) \
                   $(USBFS_DIR)/inc \
                   $(ROOT)/src/main/vcp

VPATH           := $(VPATH):$(USBFS_DIR)/src

DEVICE_STDPERIPH_SRC := $(DEVICE_STDPERIPH_SRC)\
                        $(USBPERIPH_SRC)
endif

ifneq ($(filter SDCARD, $(FEATURES)),)
INCLUDE_DIRS    := $(INCLUDE_DIRS) \
                   $(FATFS_DIR) \

VPATH           := $(VPATH):$(FATFS_DIR)
endif

LD_SCRIPT       = $(LINKER_DIR)/stm32_flash_f303_$(FLASH_SIZE)k.ld

ARCH_FLAGS      = -mthumb -mcpu=cortex-m4 -mfloat-abi=hard -mfpu=fpv4-sp-d16 -fsingle-precision-constant -Wdouble-promotion
DEVICE_FLAGS    = -DSTM32F303xC -DSTM32F303
TARGET_FLAGS    = -D$(TARGET)
# End F3 targets
#
# Start F4 targets
else ifeq ($(TARGET),$(filter $(TARGET), $(F4_TARGETS)))

#STDPERIPH
STDPERIPH_DIR   = $(ROOT)/lib/main/STM32F4xx_StdPeriph_Driver
STDPERIPH_SRC   = $(notdir $(wildcard $(STDPERIPH_DIR)/src/*.c))
EXCLUDES        = stm32f4xx_crc.c \
                  stm32f4xx_can.c \
                  stm32f4xx_fmc.c \
                  stm32f4xx_sai.c \
                  stm32f4xx_cec.c \
                  stm32f4xx_dsi.c \
                  stm32f4xx_flash_ramfunc.c \
                  stm32f4xx_fmpi2c.c \
                  stm32f4xx_lptim.c \
                  stm32f4xx_qspi.c \
                  stm32f4xx_spdifrx.c \
                  stm32f4xx_cryp.c \
                  stm32f4xx_cryp_aes.c \
                  stm32f4xx_hash_md5.c \
                  stm32f4xx_cryp_des.c \
                  stm32f4xx_rtc.c \
                  stm32f4xx_hash.c \
                  stm32f4xx_dbgmcu.c \
                  stm32f4xx_cryp_tdes.c \
                  stm32f4xx_hash_sha1.c

ifeq ($(TARGET),$(filter $(TARGET), $(F411_TARGETS)))
EXCLUDES += stm32f4xx_fsmc.c
endif

ifeq ($(TARGET),$(filter $(TARGET), $(F427_TARGETS)))
EXCLUDES += stm32f4xx_fsmc.c
endif

STDPERIPH_SRC := $(filter-out ${EXCLUDES}, $(STDPERIPH_SRC))

#USB
USBCORE_DIR = $(ROOT)/lib/main/STM32_USB_Device_Library/Core
USBCORE_SRC = $(notdir $(wildcard $(USBCORE_DIR)/src/*.c))
USBOTG_DIR  = $(ROOT)/lib/main/STM32_USB_OTG_Driver
USBOTG_SRC  = $(notdir $(wildcard $(USBOTG_DIR)/src/*.c))
EXCLUDES    = usb_bsp_template.c \
              usb_conf_template.c \
              usb_hcd_int.c \
              usb_hcd.c \
              usb_otg.c

USBOTG_SRC  := $(filter-out ${EXCLUDES}, $(USBOTG_SRC))
USBCDC_DIR  = $(ROOT)/lib/main/STM32_USB_Device_Library/Class/cdc
USBCDC_SRC  = $(notdir $(wildcard $(USBCDC_DIR)/src/*.c))
EXCLUDES    = usbd_cdc_if_template.c
USBCDC_SRC  := $(filter-out ${EXCLUDES}, $(USBCDC_SRC))
VPATH       := $(VPATH):$(USBOTG_DIR)/src:$(USBCORE_DIR)/src:$(USBCDC_DIR)/src

DEVICE_STDPERIPH_SRC := $(STDPERIPH_SRC) \
                        $(USBOTG_SRC) \
                        $(USBCORE_SRC) \
                        $(USBCDC_SRC)

#CMSIS
VPATH           := $(VPATH):$(CMSIS_DIR)/CM4/CoreSupport:$(CMSIS_DIR)/CM4/DeviceSupport/ST/STM32F4xx
CMSIS_SRC       = $(notdir $(wildcard $(CMSIS_DIR)/CM4/CoreSupport/*.c \
                  $(CMSIS_DIR)/CM4/DeviceSupport/ST/STM32F4xx/*.c))
INCLUDE_DIRS    := $(INCLUDE_DIRS) \
                   $(STDPERIPH_DIR)/inc \
                   $(USBOTG_DIR)/inc \
                   $(USBCORE_DIR)/inc \
                   $(USBCDC_DIR)/inc \
                   $(USBFS_DIR)/inc \
                   $(CMSIS_DIR)/CM4/CoreSupport \
                   $(CMSIS_DIR)/CM4/DeviceSupport/ST/STM32F4xx \
                   $(ROOT)/src/main/vcpf4

ifneq ($(filter SDCARD,$(FEATURES)),)
INCLUDE_DIRS    := $(INCLUDE_DIRS) \
                   $(FATFS_DIR)
VPATH           := $(VPATH):$(FATFS_DIR)
endif

#Flags
ARCH_FLAGS      = -mthumb -mcpu=cortex-m4 -march=armv7e-m -mfloat-abi=hard -mfpu=fpv4-sp-d16 -fsingle-precision-constant -Wdouble-promotion

ifeq ($(TARGET),$(filter $(TARGET),$(F411_TARGETS)))
DEVICE_FLAGS    = -DSTM32F411xE
LD_SCRIPT       = $(LINKER_DIR)/stm32_flash_f411.ld
else ifeq ($(TARGET),$(filter $(TARGET),$(F405_TARGETS)))
DEVICE_FLAGS    = -DSTM32F40_41xxx
LD_SCRIPT       = $(LINKER_DIR)/stm32_flash_f405.ld
else ifeq ($(TARGET),$(filter $(TARGET),$(F427_TARGETS)))
DEVICE_FLAGS    = -DSTM32F427_437xx
LD_SCRIPT       = $(LINKER_DIR)/stm32_flash_f427.ld
else
$(error Unknown MCU for F4 target)
endif
DEVICE_FLAGS    += -DHSE_VALUE=$(HSE_VALUE)

TARGET_FLAGS = -D$(TARGET)
# End F4 targets
#
# Start F7 targets
else ifeq ($(TARGET),$(filter $(TARGET), $(F7_TARGETS)))

#STDPERIPH
STDPERIPH_DIR   = $(ROOT)/lib/main/STM32F7xx_HAL_Driver
STDPERIPH_SRC   = $(notdir $(wildcard $(STDPERIPH_DIR)/Src/*.c))
EXCLUDES        = stm32f7xx_hal_can.c \
                  stm32f7xx_hal_cec.c \
                  stm32f7xx_hal_crc.c \
                  stm32f7xx_hal_crc_ex.c \
                  stm32f7xx_hal_cryp.c \
                  stm32f7xx_hal_cryp_ex.c \
                  stm32f7xx_hal_dac.c \
                  stm32f7xx_hal_dac_ex.c \
                  stm32f7xx_hal_dcmi.c \
                  stm32f7xx_hal_dcmi_ex.c \
                  stm32f7xx_hal_dfsdm.c \
                  stm32f7xx_hal_dma2d.c \
                  stm32f7xx_hal_dsi.c \
                  stm32f7xx_hal_eth.c \
                  stm32f7xx_hal_hash.c \
                  stm32f7xx_hal_hash_ex.c \
                  stm32f7xx_hal_hcd.c \
                  stm32f7xx_hal_i2s.c \
                  stm32f7xx_hal_irda.c \
                  stm32f7xx_hal_iwdg.c \
                  stm32f7xx_hal_jpeg.c \
                  stm32f7xx_hal_lptim.c \
                  stm32f7xx_hal_ltdc.c \
                  stm32f7xx_hal_ltdc_ex.c \
                  stm32f7xx_hal_mdios.c \
                  stm32f7xx_hal_mmc.c \
                  stm32f7xx_hal_msp_template.c \
                  stm32f7xx_hal_nand.c \
                  stm32f7xx_hal_nor.c \
                  stm32f7xx_hal_qspi.c \
                  stm32f7xx_hal_rng.c \
                  stm32f7xx_hal_rtc.c \
                  stm32f7xx_hal_rtc_ex.c \
                  stm32f7xx_hal_sai.c \
                  stm32f7xx_hal_sai_ex.c \
                  stm32f7xx_hal_sd.c \
                  stm32f7xx_hal_sdram.c \
                  stm32f7xx_hal_smartcard.c \
                  stm32f7xx_hal_smartcard_ex.c \
                  stm32f7xx_hal_smbus.c \
                  stm32f7xx_hal_spdifrx.c \
                  stm32f7xx_hal_sram.c \
                  stm32f7xx_hal_timebase_rtc_alarm_template.c \
                  stm32f7xx_hal_timebase_rtc_wakeup_template.c \
                  stm32f7xx_hal_timebase_tim_template.c \
                  stm32f7xx_hal_wwdg.c \
                  stm32f7xx_ll_adc.c \
                  stm32f7xx_ll_crc.c \
                  stm32f7xx_ll_dac.c \
                  stm32f7xx_ll_dma.c \
                  stm32f7xx_ll_dma2d.c \
                  stm32f7xx_ll_exti.c \
                  stm32f7xx_ll_fmc.c \
                  stm32f7xx_ll_gpio.c \
                  stm32f7xx_ll_i2c.c \
                  stm32f7xx_ll_lptim.c \
                  stm32f7xx_ll_pwr.c \
                  stm32f7xx_ll_rcc.c \
                  stm32f7xx_ll_rng.c \
                  stm32f7xx_ll_rtc.c \
                  stm32f7xx_ll_sdmmc.c \
                  stm32f7xx_ll_spi.c \
                  stm32f7xx_ll_tim.c \
                  stm32f7xx_ll_usart.c \
                  stm32f7xx_ll_utils.c

STDPERIPH_SRC := $(filter-out ${EXCLUDES}, $(STDPERIPH_SRC))

#USB
USBCORE_DIR = $(ROOT)/lib/main/Middlewares/ST/STM32_USB_Device_Library/Core
USBCORE_SRC = $(notdir $(wildcard $(USBCORE_DIR)/Src/*.c))
EXCLUDES    = usbd_conf_template.c
USBCORE_SRC := $(filter-out ${EXCLUDES}, $(USBCORE_SRC))

USBCDC_DIR = $(ROOT)/lib/main/Middlewares/ST/STM32_USB_Device_Library/Class/CDC
USBCDC_SRC = $(notdir $(wildcard $(USBCDC_DIR)/Src/*.c))
EXCLUDES   = usbd_cdc_if_template.c
USBCDC_SRC := $(filter-out ${EXCLUDES}, $(USBCDC_SRC))

VPATH := $(VPATH):$(USBCDC_DIR)/Src:$(USBCORE_DIR)/Src

DEVICE_STDPERIPH_SRC := $(STDPERIPH_SRC) \
                        $(USBCORE_SRC) \
                        $(USBCDC_SRC)

#CMSIS
VPATH           := $(VPATH):$(CMSIS_DIR)/CM7/Include:$(CMSIS_DIR)/CM7/Device/ST/STM32F7xx
VPATH           := $(VPATH):$(STDPERIPH_DIR)/Src
CMSIS_SRC       = $(notdir $(wildcard $(CMSIS_DIR)/CM7/Include/*.c \
                  $(CMSIS_DIR)/CM7/Device/ST/STM32F7xx/*.c))
INCLUDE_DIRS    := $(INCLUDE_DIRS) \
                   $(STDPERIPH_DIR)/Inc \
                   $(USBCORE_DIR)/Inc \
                   $(USBCDC_DIR)/Inc \
                   $(CMSIS_DIR)/CM7/Include \
                   $(CMSIS_DIR)/CM7/Device/ST/STM32F7xx/Include \
                   $(ROOT)/src/main/vcp_hal

ifneq ($(filter SDCARD,$(FEATURES)),)
INCLUDE_DIRS    := $(INCLUDE_DIRS) \
                   $(FATFS_DIR)
VPATH           := $(VPATH):$(FATFS_DIR)
endif

#Flags
ARCH_FLAGS      = -mthumb -mcpu=cortex-m7 -mfloat-abi=hard -mfpu=fpv5-sp-d16 -fsingle-precision-constant -Wdouble-promotion

ifeq ($(TARGET),$(filter $(TARGET),$(F7X5XG_TARGETS)))
DEVICE_FLAGS    = -DSTM32F745xx -DUSE_HAL_DRIVER -D__FPU_PRESENT
LD_SCRIPT       = $(LINKER_DIR)/stm32_flash_f745.ld
STARTUP_SRC     = startup_stm32f745xx.s
else ifeq ($(TARGET),$(filter $(TARGET),$(F7X6XG_TARGETS)))
DEVICE_FLAGS    = -DSTM32F746xx -DUSE_HAL_DRIVER -D__FPU_PRESENT
LD_SCRIPT       = $(LINKER_DIR)/stm32_flash_f746.ld
STARTUP_SRC     = startup_stm32f746xx.s
else ifeq ($(TARGET),$(filter $(TARGET),$(F7X2RE_TARGETS)))
DEVICE_FLAGS    = -DSTM32F722xx -DUSE_HAL_DRIVER -D__FPU_PRESENT
LD_SCRIPT       = $(LINKER_DIR)/stm32_flash_f722.ld
STARTUP_SRC     = startup_stm32f722xx.s
else
$(error Unknown MCU for F7 target)
endif
DEVICE_FLAGS    += -DHSE_VALUE=$(HSE_VALUE)

TARGET_FLAGS = -D$(TARGET)

# End F7 targets
#
# Start F1 targets
else

STDPERIPH_DIR   = $(ROOT)/lib/main/STM32F10x_StdPeriph_Driver
STDPERIPH_SRC   = $(notdir $(wildcard $(STDPERIPH_DIR)/src/*.c))
EXCLUDES        = stm32f10x_crc.c \
                  stm32f10x_cec.c \
                  stm32f10x_can.c

STDPERIPH_SRC   := $(filter-out ${EXCLUDES}, $(STDPERIPH_SRC))

# Search path and source files for the CMSIS sources
VPATH           := $(VPATH):$(CMSIS_DIR)/CM3/CoreSupport:$(CMSIS_DIR)/CM3/DeviceSupport/ST/STM32F10x
CMSIS_SRC       = $(notdir $(wildcard $(CMSIS_DIR)/CM3/CoreSupport/*.c \
                  $(CMSIS_DIR)/CM3/DeviceSupport/ST/STM32F10x/*.c))

INCLUDE_DIRS    := $(INCLUDE_DIRS) \
                   $(STDPERIPH_DIR)/inc \
                   $(CMSIS_DIR)/CM3/CoreSupport \
                   $(CMSIS_DIR)/CM3/DeviceSupport/ST/STM32F10x \

DEVICE_STDPERIPH_SRC = $(STDPERIPH_SRC)

ifneq ($(filter VCP, $(FEATURES)),)
INCLUDE_DIRS    := $(INCLUDE_DIRS) \
                   $(USBFS_DIR)/inc \
                   $(ROOT)/src/main/vcp

VPATH           := $(VPATH):$(USBFS_DIR)/src

DEVICE_STDPERIPH_SRC := $(DEVICE_STDPERIPH_SRC) \
                        $(USBPERIPH_SRC)

endif

LD_SCRIPT       = $(LINKER_DIR)/stm32_flash_f103_$(FLASH_SIZE)k.ld
ARCH_FLAGS      = -mthumb -mcpu=cortex-m3
TARGET_FLAGS   := -D$(TARGET) -pedantic $(TARGET_FLAGS)

ifeq ($(DEVICE_FLAGS),)
DEVICE_FLAGS    = -DSTM32F10X_MD
endif
DEVICE_FLAGS   += -DSTM32F10X

endif
#
# End F1 targets
#
ifneq ($(BASE_TARGET), $(TARGET))
TARGET_FLAGS  := $(TARGET_FLAGS) -D$(BASE_TARGET)
endif

ifneq ($(FLASH_SIZE),)
DEVICE_FLAGS  := $(DEVICE_FLAGS) -DFLASH_SIZE=$(FLASH_SIZE)
endif

ifneq ($(HSE_VALUE),)
DEVICE_FLAGS  := $(DEVICE_FLAGS) -DHSE_VALUE=$(HSE_VALUE)
endif

TARGET_DIR     = $(ROOT)/src/main/target/$(BASE_TARGET)
TARGET_DIR_SRC = $(notdir $(wildcard $(TARGET_DIR)/*.c))

ifeq ($(OPBL),yes)
TARGET_FLAGS := -DOPBL $(TARGET_FLAGS)
ifeq ($(TARGET), $(filter $(TARGET),$(F405_TARGETS)))
LD_SCRIPT = $(LINKER_DIR)/stm32_flash_f405_opbl.ld
else ifeq ($(TARGET), $(filter $(TARGET),$(F411_TARGETS)))
LD_SCRIPT = $(LINKER_DIR)/stm32_flash_f411_opbl.ld
else ifeq ($(TARGET), $(filter $(TARGET),$(F3_TARGETS)))
LD_SCRIPT = $(LINKER_DIR)/stm32_flash_f303_$(FLASH_SIZE)k_opbl.ld
else ifeq ($(TARGET), $(filter $(TARGET),$(F1_TARGETS)))
LD_SCRIPT = $(LINKER_DIR)/stm32_flash_f103_$(FLASH_SIZE)k_opbl.ld
endif
.DEFAULT_GOAL := binary
else
.DEFAULT_GOAL := hex
endif

INCLUDE_DIRS    := $(INCLUDE_DIRS) \
                   $(ROOT)/lib/main/MAVLink

INCLUDE_DIRS    := $(INCLUDE_DIRS) \
                   $(TARGET_DIR)

VPATH           := $(VPATH):$(TARGET_DIR)

COMMON_SRC = \
            $(TARGET_DIR_SRC) \
            main.c \
            build/assert.c \
            build/build_config.c \
            build/debug.c \
            build/version.c \
<<<<<<< HEAD
            common/bitarray.c \
=======
            common/crc.c \
>>>>>>> 9dcf708d
            common/encoding.c \
            common/filter.c \
            common/maths.c \
            common/printf.c \
            common/streambuf.c \
            common/typeconversion.c \
            config/config_eeprom.c \
            config/config_streamer.c \
            config/feature.c \
            config/parameter_group.c \
            drivers/adc.c \
            drivers/buf_writer.c \
            drivers/bus_i2c_soft.c \
            drivers/bus_spi.c \
            drivers/bus_spi_soft.c \
            drivers/display.c \
            drivers/exti.c \
            drivers/gps_i2cnav.c \
            drivers/gyro_sync.c \
            drivers/io.c \
            drivers/io_pca9685.c \
            drivers/light_led.c \
            drivers/logging.c \
            drivers/rx_nrf24l01.c \
            drivers/rx_spi.c \
            drivers/rx_xn297.c \
            drivers/pwm_esc_detect.c \
            drivers/pwm_mapping.c \
            drivers/pwm_output.c \
            drivers/pwm_rx.c \
            drivers/rcc.c \
            drivers/serial.c \
            drivers/serial_uart.c \
            drivers/sound_beeper.c \
            drivers/stack_check.c \
            drivers/system.c \
            drivers/timer.c \
            fc/cli.c \
            fc/config.c \
            fc/controlrate_profile.c \
            fc/fc_core.c \
            fc/fc_init.c \
            fc/fc_tasks.c \
            fc/fc_hardfaults.c \
            fc/fc_msp.c \
            fc/rc_adjustments.c \
            fc/rc_controls.c \
            fc/rc_curves.c \
            fc/rc_modes.c \
            fc/runtime_config.c \
            fc/stats.c \
            flight/failsafe.c \
            flight/hil.c \
            flight/imu.c \
            flight/mixer.c \
            flight/pid.c \
            flight/pid_autotune.c \
            flight/servos.c \
            io/beeper.c \
            io/pwmdriver_i2c.c \
            io/serial.c \
            io/serial_4way.c \
            io/serial_4way_avrootloader.c \
            io/serial_4way_stk500v2.c \
            io/statusindicator.c \
            io/rcsplit.c \
            msp/msp_serial.c \
            rx/ibus.c \
            rx/jetiexbus.c \
            rx/msp.c \
            rx/nrf24_cx10.c \
            rx/nrf24_inav.c \
            rx/nrf24_h8_3d.c \
            rx/nrf24_syma.c \
            rx/nrf24_v202.c \
            rx/pwm.c \
            rx/rx.c \
            rx/rx_spi.c \
            rx/crsf.c \
            rx/sbus.c \
            rx/spektrum.c \
            rx/sumd.c \
            rx/sumh.c \
            rx/xbus.c \
            rx/eleres.c \
            scheduler/scheduler.c \
            sensors/acceleration.c \
            sensors/battery.c \
            sensors/boardalignment.c \
            sensors/compass.c \
            sensors/diagnostics.c \
            sensors/gyro.c \
            sensors/initialisation.c \
            $(CMSIS_SRC) \
            $(DEVICE_STDPERIPH_SRC)

HIGHEND_SRC = \
            blackbox/blackbox.c \
            blackbox/blackbox_encoding.c \
            blackbox/blackbox_io.c \
            cms/cms.c \
            cms/cms_menu_blackbox.c \
            cms/cms_menu_builtin.c \
            cms/cms_menu_imu.c \
            cms/cms_menu_ledstrip.c \
            cms/cms_menu_misc.c \
            cms/cms_menu_osd.c \
            common/colorconversion.c \
            common/gps_conversion.c \
            drivers/display_ug2864hsweg01.c \
            drivers/rangefinder_hcsr04.c \
            drivers/rangefinder_hcsr04_i2c.c \
            drivers/rangefinder_srf10.c \
            drivers/rangefinder_vl53l0x.c \
            io/dashboard.c \
            io/displayport_max7456.c \
            io/displayport_msp.c \
            io/displayport_oled.c \
            io/gps.c \
            io/gps_ublox.c \
            io/gps_nmea.c \
            io/gps_naza.c \
            io/gps_i2cnav.c \
            io/ledstrip.c \
            io/osd.c \
            navigation/navigation.c \
            navigation/navigation_fixedwing.c \
            navigation/navigation_fw_launch.c \
            navigation/navigation_geo.c \
            navigation/navigation_multicopter.c \
            navigation/navigation_pos_estimator.c \
            sensors/barometer.c \
            sensors/pitotmeter.c \
            sensors/rangefinder.c \
            telemetry/crsf.c \
            telemetry/frsky.c \
            telemetry/hott.c \
	    telemetry/ibus_shared.c \
            telemetry/ibus.c \
            telemetry/ltm.c \
            telemetry/mavlink.c \
            telemetry/smartport.c \
            telemetry/telemetry.c

ifeq ($(TARGET),$(filter $(TARGET),$(F4_TARGETS)))
VCP_SRC = \
            vcpf4/stm32f4xx_it.c \
            vcpf4/usb_bsp.c \
            vcpf4/usbd_desc.c \
            vcpf4/usbd_usr.c \
            vcpf4/usbd_cdc_vcp.c \
            drivers/serial_usb_vcp.c
else ifeq ($(TARGET),$(filter $(TARGET),$(F7_TARGETS)))
VCP_SRC = \
            vcp_hal/usbd_desc.c \
            vcp_hal/usbd_conf.c \
            vcp_hal/usbd_cdc_interface.c \
            drivers/serial_usb_vcp.c
else
VCP_SRC = \
            vcp/hw_config.c \
            vcp/stm32_it.c \
            vcp/usb_desc.c \
            vcp/usb_endp.c \
            vcp/usb_istr.c \
            vcp/usb_prop.c \
            vcp/usb_pwr.c \
            drivers/serial_usb_vcp.c \
            drivers/usb_io.c
endif

STM32F10x_COMMON_SRC = \
            startup_stm32f10x_md_gcc.S \
            drivers/adc_stm32f10x.c \
            drivers/bus_i2c_stm32f10x.c \
            drivers/dma.c \
            drivers/gpio_stm32f10x.c \
            drivers/inverter.c \
            drivers/serial_softserial.c \
            drivers/serial_uart_stm32f10x.c \
            drivers/system_stm32f10x.c \
            drivers/timer_stm32f10x.c

STM32F30x_COMMON_SRC = \
            startup_stm32f30x_md_gcc.S \
            target/system_stm32f30x.c \
            drivers/adc_stm32f30x.c \
            drivers/bus_i2c_stm32f30x.c \
            drivers/dma.c \
            drivers/gpio_stm32f30x.c \
            drivers/serial_uart_stm32f30x.c \
            drivers/system_stm32f30x.c \
            drivers/timer_stm32f30x.c

STM32F4xx_COMMON_SRC = \
            startup_stm32f40xx.s \
            target/system_stm32f4xx.c \
            drivers/accgyro/accgyro_mpu.c \
            drivers/adc_stm32f4xx.c \
            drivers/adc_stm32f4xx.c \
            drivers/bus_i2c_stm32f10x.c \
            drivers/gpio_stm32f4xx.c \
            drivers/inverter.c \
            drivers/serial_softserial.c \
            drivers/serial_uart_stm32f4xx.c \
            drivers/system_stm32f4xx.c \
            drivers/timer_stm32f4xx.c \
            drivers/dma_stm32f4xx.c

STM32F7xx_COMMON_SRC = \
            target/system_stm32f7xx.c \
            drivers/accgyro/accgyro_mpu.c \
            drivers/adc_stm32f7xx.c \
            drivers/bus_i2c_hal.c \
            drivers/dma_stm32f7xx.c \
            drivers/gpio_stm32f7xx.c \
            drivers/inverter.c \
            drivers/bus_spi_hal.c \
            drivers/timer_hal.c \
            drivers/timer_stm32f7xx.c \
            drivers/system_stm32f7xx.c \
            drivers/serial_uart_stm32f7xx.c \
            drivers/serial_uart_hal.c

F7EXCLUDES = drivers/bus_spi.c \
            drivers/bus_i2c.c \
            drivers/timer.c \
            drivers/serial_uart.c

# check if target.mk supplied
ifeq ($(TARGET),$(filter $(TARGET),$(F4_TARGETS)))
TARGET_SRC := $(STM32F4xx_COMMON_SRC) $(TARGET_SRC)
else ifeq ($(TARGET),$(filter $(TARGET),$(F7_TARGETS)))
TARGET_SRC := $(STARTUP_SRC) $(STM32F7xx_COMMON_SRC) $(TARGET_SRC)
else ifeq ($(TARGET),$(filter $(TARGET),$(F3_TARGETS)))
TARGET_SRC := $(STM32F30x_COMMON_SRC) $(TARGET_SRC)
else ifeq ($(TARGET),$(filter $(TARGET),$(F1_TARGETS)))
TARGET_SRC := $(STM32F10x_COMMON_SRC) $(TARGET_SRC)
endif

ifneq ($(filter ONBOARDFLASH,$(FEATURES)),)
TARGET_SRC += \
            drivers/flash_m25p16.c \
            io/flashfs.c
endif

ifeq ($(TARGET),$(filter $(TARGET),$(F7_TARGETS) $(F4_TARGETS) $(F3_TARGETS)))
TARGET_SRC += $(HIGHEND_SRC)
else ifneq ($(filter HIGHEND,$(FEATURES)),)
TARGET_SRC += $(HIGHEND_SRC)
endif

TARGET_SRC += $(COMMON_SRC)
#excludes
ifeq ($(TARGET),$(filter $(TARGET),$(F7_TARGETS)))
TARGET_SRC   := $(filter-out ${F7EXCLUDES}, $(TARGET_SRC))
endif

ifneq ($(filter SDCARD,$(FEATURES)),)
TARGET_SRC += \
            drivers/sdcard.c \
            drivers/sdcard_standard.c \
            io/asyncfatfs/asyncfatfs.c \
            io/asyncfatfs/fat_standard.c
endif

ifneq ($(filter VCP,$(FEATURES)),)
TARGET_SRC += $(VCP_SRC)
endif
# end target specific make file checks

# Search path and source files for the ST stdperiph library
VPATH        := $(VPATH):$(STDPERIPH_DIR)/src

###############################################################################
# Things that might need changing to use different tools
#

# Tool names
ifneq ($(TOOLCHAINPATH),)
CROSS_CC    = $(TOOLCHAINPATH)/arm-none-eabi-gcc
OBJCOPY     = $(TOOLCHAINPATH)/arm-none-eabi-objcopy
SIZE        = $(TOOLCHAINPATH)/arm-none-eabi-size
else
CROSS_CC    = arm-none-eabi-gcc
OBJCOPY     = arm-none-eabi-objcopy
SIZE        = arm-none-eabi-size
endif

#
# Tool options.
#

ifeq ($(DEBUG),GDB)
OPTIMIZE    = -O0
LTO_FLAGS   = $(OPTIMIZE)
else
OPTIMIZE    = -Os
LTO_FLAGS   = -flto -fuse-linker-plugin $(OPTIMIZE)
endif

DEBUG_FLAGS = -ggdb3 -DDEBUG

CFLAGS      += $(ARCH_FLAGS) \
              $(LTO_FLAGS) \
              $(addprefix -D,$(OPTIONS)) \
              $(addprefix -I,$(INCLUDE_DIRS)) \
              $(DEBUG_FLAGS) \
              -std=gnu99 \
              -Wall -Wextra -Wunsafe-loop-optimizations -Wdouble-promotion \
              -ffunction-sections \
              -fdata-sections \
              $(DEVICE_FLAGS) \
              -DUSE_STDPERIPH_DRIVER \
              $(TARGET_FLAGS) \
              -D'__FORKNAME__="$(FORKNAME)"' \
              -D'__TARGET__="$(TARGET)"' \
              -D'__REVISION__="$(REVISION)"' \
              -save-temps=obj \
              -MMD -MP

ASFLAGS     = $(ARCH_FLAGS) \
              -x assembler-with-cpp \
              $(addprefix -I,$(INCLUDE_DIRS)) \
              -D$(TARGET) \
              -MMD -MP

LDFLAGS     = -lm \
              -nostartfiles \
              --specs=nano.specs \
              -lc \
              -lnosys \
              $(ARCH_FLAGS) \
              $(LTO_FLAGS) \
              $(DEBUG_FLAGS) \
              -static \
              -Wl,-gc-sections,-Map,$(TARGET_MAP) \
              -Wl,-L$(LINKER_DIR) \
              -Wl,--cref \
              -Wl,--no-wchar-size-warning \
              -T$(LD_SCRIPT)

###############################################################################
# No user-serviceable parts below
###############################################################################

CPPCHECK        = cppcheck $(CSOURCES) --enable=all --platform=unix64 \
                  --std=c99 --inline-suppr --quiet --force \
                  $(addprefix -I,$(INCLUDE_DIRS)) \
                  -I/usr/include -I/usr/include/linux

#
# Things we will build
#
TARGET_BIN      = $(BIN_DIR)/$(FORKNAME)_$(FC_VER)_$(TARGET).bin
TARGET_HEX      = $(BIN_DIR)/$(FORKNAME)_$(FC_VER)_$(TARGET).hex
TARGET_ELF      = $(OBJECT_DIR)/$(FORKNAME)_$(TARGET).elf
TARGET_OBJS     = $(addsuffix .o,$(addprefix $(OBJECT_DIR)/$(TARGET)/,$(basename $(TARGET_SRC))))
TARGET_DEPS     = $(addsuffix .d,$(addprefix $(OBJECT_DIR)/$(TARGET)/,$(basename $(TARGET_SRC))))
TARGET_MAP      = $(OBJECT_DIR)/$(FORKNAME)_$(TARGET).map


CLEAN_ARTIFACTS := $(TARGET_BIN)
CLEAN_ARTIFACTS += $(TARGET_HEX)
CLEAN_ARTIFACTS += $(TARGET_ELF) $(TARGET_OBJS) $(TARGET_MAP)

# Make sure build date and revision is updated on every incremental build
$(OBJECT_DIR)/$(TARGET)/build/version.o : $(TARGET_SRC)

# List of buildable ELF files and their object dependencies.
# It would be nice to compute these lists, but that seems to be just beyond make.

$(TARGET_HEX): $(TARGET_ELF)
	$(V0) $(OBJCOPY) -O ihex --set-start 0x8000000 $< $@

$(TARGET_BIN): $(TARGET_ELF)
	$(V0) $(OBJCOPY) -O binary $< $@

$(TARGET_ELF):  $(TARGET_OBJS)
	$(V1) echo Linking $(TARGET)
	$(V1) $(CROSS_CC) -o $@ $^ $(LDFLAGS)
	$(V0) $(SIZE) $(TARGET_ELF)

# Compile
$(OBJECT_DIR)/$(TARGET)/%.o: %.c
	$(V1) mkdir -p $(dir $@)
	$(V1) echo %% $(notdir $<) "$(STDOUT)"
	$(V1) $(CROSS_CC) -c -o $@ $(CFLAGS) $<

# Assemble
$(OBJECT_DIR)/$(TARGET)/%.o: %.s
	$(V1) mkdir -p $(dir $@)
	$(V1) echo %% $(notdir $<) "$(STDOUT)"
	$(V1) $(CROSS_CC) -c -o $@ $(ASFLAGS) $<

$(OBJECT_DIR)/$(TARGET)/%.o: %.S
	$(V1) mkdir -p $(dir $@)
	$(V1) echo %% $(notdir $<) "$(STDOUT)"
	$(V1) $(CROSS_CC) -c -o $@ $(ASFLAGS) $<


## all               : Build all valid targets
all: $(VALID_TARGETS)

$(VALID_TARGETS):
	$(V0) echo "" && \
	echo "Building $@" && \
	$(MAKE) -j 4 TARGET=$@ && \
	echo "Building $@ succeeded."

## clean             : clean up all temporary / machine-generated files
clean:
	$(V0) echo "Cleaning $(TARGET)"
	$(V0) rm -f $(CLEAN_ARTIFACTS)
	$(V0) rm -rf $(OBJECT_DIR)/$(TARGET)
	$(V0) echo "Cleaning $(TARGET) succeeded."

## clean_test        : clean up all temporary / machine-generated files (tests)
clean_test:
	$(V0) cd src/test && $(MAKE) clean || true

## clean_<TARGET>    : clean up one specific target
$(CLEAN_TARGETS) :
	$(V0) $(MAKE) -j 4 TARGET=$(subst clean_,,$@) clean

## <TARGET>_clean    : clean up one specific target (alias for above)
$(TARGETS_CLEAN) :
	$(V0) $(MAKE) -j 4 TARGET=$(subst _clean,,$@) clean

## clean_all         : clean all valid targets
clean_all:$(CLEAN_TARGETS)

## all_clean         : clean all valid targets (alias for above)
all_clean:$(TARGETS_CLEAN)

flash_$(TARGET): $(TARGET_HEX)
	$(V0) stty -F $(SERIAL_DEVICE) raw speed 115200 -crtscts cs8 -parenb -cstopb -ixon
	$(V0) echo -n 'R' >$(SERIAL_DEVICE)
	$(V0) stm32flash -w $(TARGET_HEX) -v -g 0x0 -b 115200 $(SERIAL_DEVICE)

## flash             : flash firmware (.hex) onto flight controller
flash: flash_$(TARGET)

st-flash_$(TARGET): $(TARGET_BIN)
	$(V0) st-flash --reset write $< 0x08000000

## st-flash          : flash firmware (.bin) onto flight controller
st-flash: st-flash_$(TARGET)

binary: $(TARGET_BIN)
hex:    $(TARGET_HEX)

unbrick_$(TARGET): $(TARGET_HEX)
	$(V0) stty -F $(SERIAL_DEVICE) raw speed 115200 -crtscts cs8 -parenb -cstopb -ixon
	$(V0) stm32flash -w $(TARGET_HEX) -v -g 0x0 -b 115200 $(SERIAL_DEVICE)

## unbrick           : unbrick flight controller
unbrick: unbrick_$(TARGET)

## cppcheck          : run static analysis on C source code
cppcheck: $(CSOURCES)
	$(V0) $(CPPCHECK)

cppcheck-result.xml: $(CSOURCES)
	$(V0) $(CPPCHECK) --xml-version=2 2> cppcheck-result.xml

## help              : print this help message and exit
help: Makefile
	$(V0) @echo ""
	$(V0) @echo "Makefile for the $(FORKNAME) firmware"
	$(V0) @echo ""
	$(V0) @echo "Usage:"
	$(V0) @echo "        make [TARGET=<target>] [OPTIONS=\"<options>\"]"
	$(V0) @echo "Or:"
	$(V0) @echo "        make <target> [OPTIONS=\"<options>\"]"
	$(V0) @echo ""
	$(V0) @echo "Valid TARGET values are: $(VALID_TARGETS)"
	$(V0) @echo ""
	$(V0) @sed -n 's/^## //p' $<

## targets           : print a list of all valid target platforms (for consumption by scripts)
targets:
	$(V0) @echo "Valid targets: $(VALID_TARGETS)"
	$(V0) @echo "Target:        $(TARGET)"
	$(V0) @echo "Base target:   $(BASE_TARGET)"

## test              : run the cleanflight test suite
test:
	$(V0) cd src/test && $(MAKE) test || true

# rebuild everything when makefile changes
$(TARGET_OBJS) : Makefile

# include auto-generated dependencies
-include $(TARGET_DEPS)<|MERGE_RESOLUTION|>--- conflicted
+++ resolved
@@ -541,11 +541,8 @@
             build/build_config.c \
             build/debug.c \
             build/version.c \
-<<<<<<< HEAD
             common/bitarray.c \
-=======
             common/crc.c \
->>>>>>> 9dcf708d
             common/encoding.c \
             common/filter.c \
             common/maths.c \
