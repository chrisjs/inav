/*
 * This file is part of Cleanflight.
 *
 * Cleanflight is free software: you can redistribute it and/or modify
 * it under the terms of the GNU General Public License as published by
 * the Free Software Foundation, either version 3 of the License, or
 * (at your option) any later version.
 *
 * Cleanflight is distributed in the hope that it will be useful,
 * but WITHOUT ANY WARRANTY; without even the implied warranty of
 * MERCHANTABILITY or FITNESS FOR A PARTICULAR PURPOSE.  See the
 * GNU General Public License for more details.
 *
 * You should have received a copy of the GNU General Public License
 * along with Cleanflight.  If not, see <http://www.gnu.org/licenses/>.
 */

#pragma once

//#define SCHEDULER_DEBUG

typedef enum {
    TASK_PRIORITY_IDLE = 0,     // Disables dynamic scheduling, task is executed only if no other task is active this cycle
    TASK_PRIORITY_LOW = 1,
    TASK_PRIORITY_MEDIUM = 3,
    TASK_PRIORITY_HIGH = 5,
    TASK_PRIORITY_REALTIME = 6,
    TASK_PRIORITY_MAX = 255
} cfTaskPriority_e;

typedef struct {
    const char * taskName;
    bool         isEnabled;
    uint32_t     desiredPeriod;
    uint8_t      staticPriority;
    uint32_t     maxExecutionTime;
    uint32_t     totalExecutionTime;
    uint32_t     averageExecutionTime;
    uint32_t     latestDeltaTime;
} cfTaskInfo_t;

typedef enum {
    /* Actual tasks */
    TASK_SYSTEM = 0,
    TASK_GYROPID,
    TASK_SERIAL,
    TASK_BEEPER,
    TASK_BATTERY,
    TASK_RX,
#ifdef GPS
    TASK_GPS,
#endif
#ifdef MAG
    TASK_COMPASS,
#endif
#ifdef BARO
    TASK_BARO,
#endif
#ifdef SONAR
    TASK_SONAR,
#endif
#ifdef DISPLAY
    TASK_DISPLAY,
#endif
#ifdef TELEMETRY
    TASK_TELEMETRY,
#endif
#ifdef LED_STRIP
    TASK_LEDSTRIP,
#endif
<<<<<<< HEAD
#ifdef USE_PMW_SERVO_DRIVER
    TASK_PWMDRIVER,
=======
#ifdef STACK_CHECK
    TASK_STACK_CHECK,
>>>>>>> 39209c73
#endif

    /* Count of real tasks */
    TASK_COUNT,

    /* Service task IDs */
    TASK_NONE = TASK_COUNT,
    TASK_SELF
} cfTaskId_e;

typedef struct {
    /* Configuration */
    const char * taskName;
    bool (*checkFunc)(uint32_t currentDeltaTime);
    void (*taskFunc)(void);
    uint32_t desiredPeriod;         // target period of execution
    const uint8_t staticPriority;   // dynamicPriority grows in steps of this size, shouldn't be zero

    /* Scheduling */
    uint16_t dynamicPriority;       // measurement of how old task was last executed, used to avoid task starvation
    uint16_t taskAgeCycles;
    uint32_t lastExecutedAt;        // last time of invocation
    uint32_t lastSignaledAt;        // time of invocation event for event-driven tasks

    /* Statistics */
    uint32_t averageExecutionTime;  // Moving average over 6 samples, used to calculate guard interval
    uint32_t taskLatestDeltaTime;   //
#ifndef SKIP_TASK_STATISTICS
    uint32_t maxExecutionTime;
    uint32_t totalExecutionTime;    // total time consumed by task since boot
#endif
} cfTask_t;

extern cfTask_t cfTasks[TASK_COUNT];
extern uint16_t cpuLoad;
extern uint16_t averageSystemLoadPercent;

void getTaskInfo(cfTaskId_e taskId, cfTaskInfo_t * taskInfo);
void rescheduleTask(cfTaskId_e taskId, uint32_t newPeriodMicros);
void setTaskEnabled(cfTaskId_e taskId, bool newEnabledState);
uint32_t getTaskDeltaTime(cfTaskId_e taskId);

void schedulerInit(void);
void scheduler(void);

#define isSystemOverloaded() (averageSystemLoadPercent >= 100)<|MERGE_RESOLUTION|>--- conflicted
+++ resolved
@@ -68,13 +68,11 @@
 #ifdef LED_STRIP
     TASK_LEDSTRIP,
 #endif
-<<<<<<< HEAD
 #ifdef USE_PMW_SERVO_DRIVER
     TASK_PWMDRIVER,
-=======
+#endif
 #ifdef STACK_CHECK
     TASK_STACK_CHECK,
->>>>>>> 39209c73
 #endif
 
     /* Count of real tasks */
