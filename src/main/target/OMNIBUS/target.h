--- conflicted
+++ resolved
@@ -153,13 +153,8 @@
 
 //#define ENABLE_BLACKBOX_LOGGING_ON_SDCARD_BY_DEFAULT
 
-<<<<<<< HEAD
 #define DEFAULT_RX_TYPE         RX_TYPE_PPM
-#define DEFAULT_FEATURES        (FEATURE_VBAT | FEATURE_CURRENT_METER | FEATURE_BLACKBOX)
-=======
-#define DEFAULT_RX_FEATURE      FEATURE_RX_PPM
 #define DEFAULT_FEATURES        (FEATURE_VBAT | FEATURE_CURRENT_METER | FEATURE_BLACKBOX | FEATURE_OSD)
->>>>>>> 53114bf1
 
 #define BUTTONS
 #define BUTTON_A_PORT           GPIOB // Non-existent (PB1 used for RSSI/MAXCS)
